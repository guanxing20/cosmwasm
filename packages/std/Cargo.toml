[package]
name = "cosmwasm-std"
version = "1.4.1"
authors = ["Ethan Frey <ethanfrey@users.noreply.github.com>"]
edition = "2021"
description = "Standard library for Wasm based smart contracts on Cosmos blockchains"
repository = "https://github.com/CosmWasm/cosmwasm/tree/main/packages/std"
license = "Apache-2.0"
readme = "README.md"

[package.metadata.docs.rs]
features = ["abort", "stargate", "staking", "ibc3", "cosmwasm_1_4"]

[features]
default = ["iterator", "abort"]
abort = []
# iterator allows us to iterate over all DB items in a given range
# optional as some merkle stores (like tries) don't support this
# given Ethereum 1.0, 2.0, Substrate, and other major projects use Tries
# we keep this optional, to allow possible future integration (or different Cosmos Backends)
iterator = []
# staking exposes bindings to a required staking moudle in the runtime, via new
# CosmosMsg types, and new QueryRequest types. This should only be enabled on contracts
# that require these types, so other contracts can be used on systems with eg. PoA consensus
staking = []
# backtraces provides much better context at runtime errors (in non-wasm code)
# at the cost of a bit of code size and performance.
# This feature requires Rust nightly because it depends on the unstable backtrace feature.
backtraces = []
# stargate enables stargate-dependent messages and queries, like raw protobuf messages
# as well as ibc-related functionality
stargate = []
# ibc3 extends ibc messages with ibc-v3 only features. This should only be enabled on contracts
# that require these types. Without this, they get the smaller ibc-v1 API.
ibc3 = ["stargate"]
# This feature makes `BankQuery::Supply` available for the contract to call, but requires
# the host blockchain to run CosmWasm `1.1.0` or higher.
cosmwasm_1_1 = []
# This feature makes `GovMsg::VoteWeighted` available for the contract to call, but requires
# the host blockchain to run CosmWasm `1.2.0` or higher.
cosmwasm_1_2 = ["cosmwasm_1_1"]
# This feature makes `BankQuery::DenomMetadata` available for the contract to call, but requires
# the host blockchain to run CosmWasm `1.3.0` or higher.
cosmwasm_1_3 = ["cosmwasm_1_2"]
# Together with the `iterator` feature this enables additional imports for more
# efficient iteration over DB keys or values.
# It also makes `DistributionQuery::{DelegationRewards, DelegationTotalRewards, DelegatorValidators}`
# available for the contract to call.
# It requires the host blockchain to run CosmWasm `1.4.0` or higher.
cosmwasm_1_4 = ["cosmwasm_1_3"]

[dependencies]
base64 = "0.21.0"
cosmwasm-derive = { path = "../derive", version = "1.4.1" }
derivative = "2"
forward_ref = "1"
hex = "0.4"
schemars = "0.8.3"
sha2 = "0.10.3"
serde = { version = "1.0.103", default-features = false, features = ["derive", "alloc"] }
serde-json-wasm = { version = "0.5.0" }
thiserror = "1.0.26"
bnum = "0.8.0"
static_assertions = "1.1.0"

[target.'cfg(not(target_arch = "wasm32"))'.dependencies]
<<<<<<< HEAD
bech32 = "0.9.1"
cosmwasm-crypto = { path = "../crypto", version = "1.4.0" }
=======
cosmwasm-crypto = { path = "../crypto", version = "1.4.1" }
>>>>>>> 9410fa2f

[dev-dependencies]
cosmwasm-schema = { path = "../schema" }
# The chrono dependency is only used in an example, which Rust compiles for us. If this causes trouble, remove it.
chrono = { version = "0.4", default-features = false, features = ["alloc", "std"] }
crc32fast = "1.3.2"
hex-literal = "0.3.1"
serde_json = "1.0.81"<|MERGE_RESOLUTION|>--- conflicted
+++ resolved
@@ -57,24 +57,26 @@
 hex = "0.4"
 schemars = "0.8.3"
 sha2 = "0.10.3"
-serde = { version = "1.0.103", default-features = false, features = ["derive", "alloc"] }
+serde = { version = "1.0.103", default-features = false, features = [
+  "derive",
+  "alloc",
+] }
 serde-json-wasm = { version = "0.5.0" }
 thiserror = "1.0.26"
 bnum = "0.8.0"
 static_assertions = "1.1.0"
 
 [target.'cfg(not(target_arch = "wasm32"))'.dependencies]
-<<<<<<< HEAD
 bech32 = "0.9.1"
-cosmwasm-crypto = { path = "../crypto", version = "1.4.0" }
-=======
 cosmwasm-crypto = { path = "../crypto", version = "1.4.1" }
->>>>>>> 9410fa2f
 
 [dev-dependencies]
 cosmwasm-schema = { path = "../schema" }
 # The chrono dependency is only used in an example, which Rust compiles for us. If this causes trouble, remove it.
-chrono = { version = "0.4", default-features = false, features = ["alloc", "std"] }
+chrono = { version = "0.4", default-features = false, features = [
+  "alloc",
+  "std",
+] }
 crc32fast = "1.3.2"
 hex-literal = "0.3.1"
 serde_json = "1.0.81"