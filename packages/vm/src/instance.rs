use std::collections::HashSet;
use std::marker::PhantomData;
use std::ptr::NonNull;
use std::sync::{Arc, RwLock};

use wasmer::{
    imports, Function, FunctionType, Instance as WasmerInstance, Module, Store, Type, Val,
};
use wasmer_engine_jit::JIT;

use crate::backends::{compile, get_gas_left, set_gas_left};
use crate::context::{
    move_into_context, move_out_of_context, set_storage_readonly, set_wasmer_instance,
    with_querier_from_context, with_storage_from_context, ContextData, Env,
};
use crate::conversion::to_u32;
use crate::errors::{CommunicationError, VmError, VmResult};
use crate::features::required_features_from_wasmer_instance;
use crate::imports::{
    do_canonicalize_address, do_humanize_address, do_query_chain, do_read, do_remove, do_write,
    print_debug_message,
};
#[cfg(feature = "iterator")]
use crate::imports::{do_next, do_scan};
use crate::memory::{read_region, write_region};
use crate::traits::{Api, Extern, Querier, Storage};

const WASM_PAGE_SIZE: u64 = 64 * 1024;

#[derive(Copy, Clone, Debug)]
pub struct GasReport {
    /// The original limit the instance was created with
    pub limit: u64,
    /// The remaining gas that can be spend
    pub remaining: u64,
    /// The amount of gas that was spend and metered externally in operations triggered by this instance
    pub used_externally: u64,
    /// The amount of gas that was spend and metered internally (i.e. by executing Wasm and calling
    /// API methods which are not metered externally)
    pub used_internally: u64,
}

pub struct Instance<S: Storage, A: Api, Q: Querier> {
    /// We put this instance in a box to maintain a constant memory address for the entire
    /// lifetime of the instance in the cache. This is needed e.g. when linking the wasmer
    /// instance to a context. See also https://github.com/CosmWasm/cosmwasm/pull/245
    inner: Box<WasmerInstance>,
    env: Env<S, Q>,
    pub api: A,
    pub required_features: HashSet<String>,
    // This does not store data but only fixes type information
    type_storage: PhantomData<S>,
    type_querier: PhantomData<Q>,
}

impl<S, A, Q> Instance<S, A, Q>
where
    S: Storage + 'static, // 'static is needed here to allow using this in an Env that is cloned into closures
    A: Api + 'static,     // 'static is needed here to allow copying API instances into closures
    Q: Querier + 'static, // 'static is needed here to allow using this in an Env that is cloned into closures
{
    /// This is the only Instance constructor that can be called from outside of cosmwasm-vm,
    /// e.g. in test code that needs a customized variant of cosmwasm_vm::testing::mock_instance*.
    pub fn from_code(
        code: &[u8],
        deps: Extern<S, A, Q>,
        gas_limit: u64,
        print_debug: bool,
    ) -> VmResult<Self> {
        let module = compile(code)?;
        Instance::from_module(&module, deps, gas_limit, print_debug)
    }

    pub(crate) fn from_module(
        module: &Module,
        deps: Extern<S, A, Q>,
        gas_limit: u64,
        print_debug: bool,
    ) -> VmResult<Self> {
        // copy this so it can be moved into the closures, without pulling in deps
        let api = deps.api;

        let engine = JIT::headless().engine();
        let store = Store::new(&engine);

        let env = Env {
            memory: wasmer::Memory::new(&store, wasmer::MemoryType::new(0, Some(5000), false))
                .expect("could not create memory"),
            context_data: Arc::new(RwLock::new(ContextData::new(gas_limit))),
        };
        let _env2 = env.clone();
        let _env3 = env.clone();

        let i32_to_i32 = FunctionType::new(vec![Type::I32], vec![Type::I32]);
        let i32_to_void = FunctionType::new(vec![Type::I32], vec![]);
        let i32i32_to_void = FunctionType::new(vec![Type::I32, Type::I32], vec![]);
        let i32i32_to_i32 = FunctionType::new(vec![Type::I32, Type::I32], vec![Type::I32]);
        let i32i32i32_to_i32 =
            FunctionType::new(vec![Type::I32, Type::I32, Type::I32], vec![Type::I32]);

        let import_obj = imports! {
            "env" => {
                // Reads the database entry at the given key into the the value.
                // Returns 0 if key does not exist and pointer to result region otherwise.
                // Ownership of the key pointer is not transferred to the host.
                // Ownership of the value pointer is transferred to the contract.
                "db_read" => Function::new_with_env(&store, &i32_to_i32, env.clone(), |mut env, args| {
                    let key_ptr = args[0].unwrap_i32() as u32;
                    let ptr = do_read::<S, Q>(&mut env, key_ptr)?;
                    Ok(vec![ptr.into()])
                }),
                // Writes the given value into the database entry at the given key.
                // Ownership of both input and output pointer is not transferred to the host.
                "db_write" => Function::new_with_env(&store, &i32i32_to_void, env.clone(), |mut env, args| {
                    let key_ptr = args[0].unwrap_i32() as u32;
                    let value_ptr = args[1].unwrap_i32() as u32;
                    do_write::<S, Q>(&mut env, key_ptr, value_ptr)?;
                    Ok(vec![])
                }),
                // Removes the value at the given key. Different than writing &[] as future
                // scans will not find this key.
                // At the moment it is not possible to differentiate between a key that existed before and one that did not exist (https://github.com/CosmWasm/cosmwasm/issues/290).
                // Ownership of both key pointer is not transferred to the host.
                "db_remove" => Function::new_with_env(&store, &i32_to_void, env.clone(), |mut env, args| {
                    let key_ptr = args[0].unwrap_i32() as u32;
                    do_remove::<S, Q>(&mut env, key_ptr)?;
                    Ok(vec![])
                }),
                // Reads human address from source_ptr and writes canonicalized representation to destination_ptr.
                // A prepared and sufficiently large memory Region is expected at destination_ptr that points to pre-allocated memory.
                // Returns 0 on success. Returns a non-zero memory location to a Region containing an UTF-8 encoded error string for invalid inputs.
                // Ownership of both input and output pointer is not transferred to the host.
                "canonicalize_address" => Function::new_with_env(&store, &i32i32_to_i32, env.clone(), move |mut env, args| {
                    let source_ptr = args[0].unwrap_i32() as u32;
                    let destination_ptr = args[1].unwrap_i32() as u32;
                    let ptr = do_canonicalize_address::<A, S, Q>(api, &mut env, source_ptr, destination_ptr)?;
                    Ok(vec![ptr.into()])
                }),
                // Reads canonical address from source_ptr and writes humanized representation to destination_ptr.
                // A prepared and sufficiently large memory Region is expected at destination_ptr that points to pre-allocated memory.
                // Returns 0 on success. Returns a non-zero memory location to a Region containing an UTF-8 encoded error string for invalid inputs.
                // Ownership of both input and output pointer is not transferred to the host.
                "humanize_address" => Function::new_with_env(&store, &i32i32_to_i32, env.clone(), move |mut env, args| {
                    let source_ptr = args[0].unwrap_i32() as u32;
                    let destination_ptr = args[1].unwrap_i32() as u32;
                    let ptr = do_humanize_address::<A, S, Q>(api, &mut env, source_ptr, destination_ptr)?;
                    Ok(vec![ptr.into()])
                }),
                // Allows the contract to emit debug logs that the host can either process or ignore.
                // This is never written to chain.
                // Takes a pointer argument of a memory region that must contain an UTF-8 encoded string.
                // Ownership of both input and output pointer is not transferred to the host.
                "debug" => Function::new_with_env(&store, &i32_to_void, env.clone(), move |mut env, args| {
                    let message_ptr = args[0].unwrap_i32() as u32;
                    if print_debug {
                        print_debug_message(&mut env, message_ptr)?;
                    }
                    Ok(vec![])
                }),
                "query_chain" => Function::new_with_env(&store, &i32_to_i32, env.clone(), |mut env, args| {
                    let request_ptr = args[0].unwrap_i32() as u32;
                    let response_ptr = do_query_chain::<S, Q>(&mut env, request_ptr)?;
                    Ok(vec![response_ptr.into()])
                }),
                // Creates an iterator that will go from start to end.
                // If start_ptr == 0, the start is unbounded.
                // If end_ptr == 0, the end is unbounded.
                // Order is defined in cosmwasm_std::Order and may be 1 (ascending) or 2 (descending). All other values result in an error.
                // Ownership of both start and end pointer is not transferred to the host.
                // Returns an iterator ID.
                "db_scan" => Function::new_with_env(&store, &i32i32i32_to_i32, env.clone(), |mut env, args| {
                    let start_ptr = args[0].unwrap_i32() as u32;
                    let end_ptr = args[1].unwrap_i32() as u32;
                    let order = args[2].unwrap_i32();
                    #[cfg(feature = "iterator")]
                    {
                        let response_ptr = do_scan::<S, Q>(&mut env, start_ptr, end_ptr, order)?;
                        Ok(vec![response_ptr.into()])
                    }
                    #[cfg(not(feature = "iterator"))]
                    {
                        Err(wasmer_engine::RuntimeError::new("Import db_scan not implemented due to missing iterator feature"))
                    }
                }),
                // Get next element of iterator with ID `iterator_id`.
                // Creates a region containing both key and value and returns its address.
                // Ownership of the result region is transferred to the contract.
                // The KV region uses the format value || key || keylen, where keylen is a fixed size big endian u32 value.
                // An empty key (i.e. KV region ends with \0\0\0\0) means no more element, no matter what the value is.
                "db_next" => Function::new_with_env(&store, &i32_to_i32, env.clone(), |mut env, args| {
                    #[cfg(feature = "iterator")]
                    {
                        let iterator_id = args[0].unwrap_i32() as u32;
                        let response_ptr = do_next::<S, Q>(&mut env, iterator_id)?;
                        Ok(vec![response_ptr.into()])
                    }
                    #[cfg(not(feature = "iterator"))]
                    {
                        Err(wasmer_engine::RuntimeError::new("Import db_next not implemented due to missing iterator feature"))
                    }
                }),
            },
        };

<<<<<<< HEAD
        let wasmer_instance = Box::from(WasmerInstance::new(&module, &import_obj).map_err(
            |original| {
                VmError::instantiation_err(format!("Error instantiating module: {:?}", original))
            },
        )?);
        Ok(Instance::from_wasmer(wasmer_instance, env, deps, gas_limit))
    }

    fn from_wasmer(
        wasmer_instance: Box<WasmerInstance>,
        mut env: Env<S, Q>,
        deps: Extern<S, A, Q>,
        gas_limit: u64,
    ) -> Self {
        set_gas_left(&mut env, gas_limit);
        env.with_gas_state_mut(|gas_state| {
            gas_state.set_gas_limit(gas_limit);
        });
        let required_features = required_features_from_wasmer_instance(wasmer_instance.as_ref());
        let instance_ptr = NonNull::from(wasmer_instance.as_ref());
        set_wasmer_instance::<S, Q>(&mut env, Some(instance_ptr));
        move_into_context(&mut env, deps.storage, deps.querier);
        Instance {
=======
        let mut wasmer_instance =
            Box::from(module.instantiate(&import_obj).map_err(|original| {
                VmError::instantiation_err(format!("Error instantiating module: {:?}", original))
            })?);

        set_gas_left(wasmer_instance.context_mut(), gas_limit);
        get_gas_state_mut::<S, Q>(wasmer_instance.context_mut()).set_gas_limit(gas_limit);
        let required_features = required_features_from_wasmer_instance(wasmer_instance.as_ref());
        let instance_ptr = NonNull::from(wasmer_instance.as_ref());
        set_wasmer_instance::<S, Q>(wasmer_instance.context_mut(), Some(instance_ptr));
        move_into_context(wasmer_instance.context_mut(), deps.storage, deps.querier);
        let instance = Instance {
>>>>>>> 278c5987
            inner: wasmer_instance,
            env,
            api: deps.api,
            required_features,
            type_storage: PhantomData::<S> {},
            type_querier: PhantomData::<Q> {},
        };
        Ok(instance)
    }

    /// Decomposes this instance into its components.
    /// External dependencies are returned for reuse, the rest is dropped.
    pub fn recycle(mut self) -> Option<Extern<S, A, Q>> {
        if let (Some(storage), Some(querier)) = move_out_of_context(&mut self.env) {
            Some(Extern {
                storage,
                api: self.api,
                querier,
            })
        } else {
            None
        }
    }

    /// Returns the size of the default memory in bytes.
    /// This provides a rough idea of the peak memory consumption. Note that
    /// Wasm memory always grows in 64 KiB steps (pages) and can never shrink
    /// (https://github.com/WebAssembly/design/issues/1300#issuecomment-573867836).
    pub fn get_memory_size(&self) -> u64 {
        self.env.memory.data_size()
    }

    /// Returns the currently remaining gas.
    pub fn get_gas_left(&self) -> u64 {
        self.create_gas_report().remaining
    }

    /// Creates and returns a gas report.
    /// This is a snapshot and multiple reports can be created during the lifetime of
    /// an instance.
    pub fn create_gas_report(&self) -> GasReport {
        let state = self.env.with_gas_state(|gas_state| gas_state.clone());
        let gas_left = get_gas_left(&self.env);
        GasReport {
            limit: state.gas_limit,
            remaining: gas_left,
            used_externally: state.externally_used_gas,
            used_internally: state.get_gas_used_in_wasmer(gas_left),
        }
    }

    /// Sets the readonly storage flag on this instance. Since one instance can be used
    /// for multiple calls in integration tests, this should be set to the desired value
    /// right before every call.
    pub fn set_storage_readonly(&mut self, new_value: bool) {
        set_storage_readonly::<S, Q>(&mut self.env, new_value);
    }

    pub fn with_storage<F: FnOnce(&mut S) -> VmResult<T>, T>(&mut self, func: F) -> VmResult<T> {
        with_storage_from_context::<S, Q, F, T>(self.env.clone(), func)
    }

    pub fn with_querier<F: FnOnce(&mut Q) -> VmResult<T>, T>(&mut self, func: F) -> VmResult<T> {
        with_querier_from_context::<S, Q, F, T>(self.env.clone(), func)
    }

    /// Requests memory allocation by the instance and returns a pointer
    /// in the Wasm address space to the created Region object.
    pub(crate) fn allocate(&mut self, size: usize) -> VmResult<u32> {
        let ret = self.call_function("allocate", &[to_u32(size)?.into()])?;
        let ptr = ret.as_ref()[0].unwrap_i32() as u32;
        if ptr == 0 {
            return Err(CommunicationError::zero_address().into());
        }
        Ok(ptr)
    }

    // deallocate frees memory in the instance and that was either previously
    // allocated by us, or a pointer from a return value after we copy it into rust.
    // we need to clean up the wasm-side buffers to avoid memory leaks
    pub(crate) fn deallocate(&mut self, ptr: u32) -> VmResult<()> {
        self.call_function("deallocate", &[ptr.into()])?;
        Ok(())
    }

    /// Copies all data described by the Region at the given pointer from Wasm to the caller.
    pub(crate) fn read_memory(&self, region_ptr: u32, max_length: usize) -> VmResult<Vec<u8>> {
        read_region(&self.env.memory, region_ptr, max_length)
    }

    /// Copies data to the memory region that was created before using allocate.
    pub(crate) fn write_memory(&mut self, region_ptr: u32, data: &[u8]) -> VmResult<()> {
        write_region(&self.env.memory, region_ptr, data)?;
        Ok(())
    }

    pub(crate) fn call_function(&self, name: &str, args: &[Val]) -> VmResult<Box<[Val]>> {
        let function = self.inner.exports.get_function(name)?;
        let result = function.call(args)?;
        Ok(result)
    }
}

#[cfg(test)]
mod test {
    use super::*;
    use crate::context::is_storage_readonly;
    use crate::errors::VmError;
    use crate::testing::{
        mock_dependencies, mock_env, mock_info, mock_instance, mock_instance_with_balances,
        mock_instance_with_failing_api, mock_instance_with_gas_limit, MockQuerier, MockStorage,
    };
    use crate::traits::Storage;
    use crate::{call_init, FfiError};
    use cosmwasm_std::{
        coin, coins, from_binary, AllBalanceResponse, BalanceResponse, BankQuery, Empty, HumanAddr,
        QueryRequest,
    };
    use wabt::wat2wasm;

    const KIB: usize = 1024;
    const MIB: usize = 1024 * 1024;
    const DEFAULT_GAS_LIMIT: u64 = 500_000;
    const DEFAULT_QUERY_GAS_LIMIT: u64 = 300_000;
    static CONTRACT: &[u8] = include_bytes!("../testdata/contract.wasm");

    // shorthands for function generics below
    type MS = MockStorage;
    type MQ = MockQuerier;

    #[test]
    fn required_features_works() {
        let deps = mock_dependencies(&[]);
        let instance = Instance::from_code(CONTRACT, deps, DEFAULT_GAS_LIMIT, false).unwrap();
        assert_eq!(instance.required_features.len(), 0);
    }

    #[test]
    fn required_features_works_for_many_exports() {
        let wasm = wat2wasm(
            r#"(module
            (type (func))
            (func (type 0) nop)
            (export "requires_water" (func 0))
            (export "requires_" (func 0))
            (export "requires_nutrients" (func 0))
            (export "require_milk" (func 0))
            (export "REQUIRES_air" (func 0))
            (export "requires_sun" (func 0))
            )"#,
        )
        .unwrap();

        let deps = mock_dependencies(&[]);
        let instance = Instance::from_code(&wasm, deps, DEFAULT_GAS_LIMIT, false).unwrap();
        assert_eq!(instance.required_features.len(), 3);
        assert!(instance.required_features.contains("nutrients"));
        assert!(instance.required_features.contains("sun"));
        assert!(instance.required_features.contains("water"));
    }

    #[test]
    fn call_func_works() {
        let instance = mock_instance(&CONTRACT, &[]);

        // can call function few times
        let _ptr1 = instance
            .call_function("allocate", &[0u32.into()])
            .expect("error calling allocate");
        let _ptr2 = instance
            .call_function("allocate", &[1u32.into()])
            .expect("error calling allocate");
        let _ptr3 = instance
            .call_function("allocate", &[33u32.into()])
            .expect("error calling allocate");
    }

    #[test]
    fn allocate_deallocate_works() {
        let mut instance = mock_instance(&CONTRACT, &[]);

        let sizes: Vec<usize> = vec![
            0,
            4,
            40,
            400,
            4 * KIB,
            40 * KIB,
            400 * KIB,
            4 * MIB,
            40 * MIB,
            400 * MIB,
        ];
        for size in sizes.into_iter() {
            let region_ptr = instance.allocate(size).expect("error allocating");
            instance.deallocate(region_ptr).expect("error deallocating");
        }
    }

    #[test]
    fn write_and_read_memory_works() {
        let mut instance = mock_instance(&CONTRACT, &[]);

        let sizes: Vec<usize> = vec![
            0,
            4,
            40,
            400,
            4 * KIB,
            40 * KIB,
            400 * KIB,
            4 * MIB,
            // disabled for performance reasons, but pass as well
            // 40 * MIB,
            // 400 * MIB,
        ];
        for size in sizes.into_iter() {
            let region_ptr = instance.allocate(size).expect("error allocating");
            let original = vec![170u8; size];
            instance
                .write_memory(region_ptr, &original)
                .expect("error writing");
            let data = instance
                .read_memory(region_ptr, size)
                .expect("error reading");
            assert_eq!(data, original);
            instance.deallocate(region_ptr).expect("error deallocating");
        }
    }

    #[test]
    fn errors_in_imports_are_unwrapped_from_wasmer_errors() {
        // set up an instance that will experience an error in an import
        let error_message = "Api failed intentionally";
        let mut instance = mock_instance_with_failing_api(&CONTRACT, &[], error_message);
        let init_result = call_init::<_, _, _, serde_json::Value>(
            &mut instance,
            &mock_env(),
            &mock_info("someone", &[]),
            b"{\"verifier\": \"some1\", \"beneficiary\": \"some2\"}",
        );

        // in this case we get a `VmError::FfiError` rather than a `VmError::RuntimeErr` because the conversion
        // from wasmer `RuntimeError` to `VmError` unwraps errors that happen in WASM imports.
        match init_result.unwrap_err() {
            VmError::FfiErr {
                source: FfiError::Unknown { msg, .. },
            } if msg == Some(error_message.to_string()) => {}
            other => panic!("unexpected error: {:?}", other),
        }
    }

    #[test]
    fn read_memory_errors_when_when_length_is_too_long() {
        let length = 6;
        let max_length = 5;
        let mut instance = mock_instance(&CONTRACT, &[]);

        // Allocate sets length to 0. Write some data to increase length.
        let region_ptr = instance.allocate(length).expect("error allocating");
        let data = vec![170u8; length];
        instance
            .write_memory(region_ptr, &data)
            .expect("error writing");

        let result = instance.read_memory(region_ptr, max_length);
        match result.unwrap_err() {
            VmError::CommunicationErr {
                source:
                    CommunicationError::RegionLengthTooBig {
                        length, max_length, ..
                    },
            } => {
                assert_eq!(length, 6);
                assert_eq!(max_length, 5);
            }
            err => panic!("unexpected error: {:?}", err),
        };

        instance.deallocate(region_ptr).expect("error deallocating");
    }

    #[test]
    fn get_memory_size_works() {
        let mut instance = mock_instance(&CONTRACT, &[]);

        assert_eq!(instance.get_memory_size(), 17 * WASM_PAGE_SIZE);

        // 100 KiB require two more pages
        let region_ptr = instance.allocate(100 * 1024).expect("error allocating");

        assert_eq!(instance.get_memory_size(), 19 * WASM_PAGE_SIZE);

        // Deallocating does not shrink memory
        instance.deallocate(region_ptr).expect("error deallocating");
        assert_eq!(instance.get_memory_size(), 19 * WASM_PAGE_SIZE);
    }

    #[test]
    #[cfg(feature = "default-cranelift")]
    fn set_get_and_gas_cranelift() {
        let instance = mock_instance_with_gas_limit(&CONTRACT, 123321);
        let orig_gas = instance.get_gas_left();
        assert_eq!(orig_gas, 1_000_000); // We expect a dummy value for cranelift
    }

    #[test]
    #[cfg(feature = "default-singlepass")]
    fn set_get_and_gas_singlepass() {
        let instance = mock_instance_with_gas_limit(&CONTRACT, 123321);
        let orig_gas = instance.get_gas_left();
        assert_eq!(orig_gas, 123321);
    }

    #[test]
    #[cfg(feature = "default-cranelift")]
    fn create_gas_report_works_cranelift() {
        const LIMIT: u64 = 7_000_000;
        /// Value hardcoded in cranelift backend
        const FAKE_REMANING: u64 = 1_000_000;
        let mut instance = mock_instance_with_gas_limit(&CONTRACT, LIMIT);

        let report1 = instance.create_gas_report();
        assert_eq!(report1.used_externally, 0);
        assert_eq!(report1.used_internally, LIMIT - FAKE_REMANING);
        assert_eq!(report1.limit, LIMIT);
        assert_eq!(report1.remaining, FAKE_REMANING);

        // init contract
        let info = mock_info("creator", &coins(1000, "earth"));
        let msg = r#"{"verifier": "verifies", "beneficiary": "benefits"}"#.as_bytes();
        call_init::<_, _, _, Empty>(&mut instance, &mock_env(), &info, msg)
            .unwrap()
            .unwrap();

        let report2 = instance.create_gas_report();
        assert_eq!(report2.used_externally, 0);
        assert_eq!(report2.used_internally, LIMIT - FAKE_REMANING);
        assert_eq!(report2.limit, LIMIT);
        assert_eq!(report2.remaining, FAKE_REMANING);
    }

    #[test]
    #[cfg(feature = "default-singlepass")]
    fn create_gas_report_works_singlepass() {
        const LIMIT: u64 = 7_000_000;
        let mut instance = mock_instance_with_gas_limit(&CONTRACT, LIMIT);

        let report1 = instance.create_gas_report();
        assert_eq!(report1.used_externally, 0);
        assert_eq!(report1.used_internally, 0);
        assert_eq!(report1.limit, LIMIT);
        assert_eq!(report1.remaining, LIMIT);

        // init contract
        let info = mock_info("creator", &coins(1000, "earth"));
        let msg = r#"{"verifier": "verifies", "beneficiary": "benefits"}"#.as_bytes();
        call_init::<_, _, _, Empty>(&mut instance, &mock_env(), &info, msg)
            .unwrap()
            .unwrap();

        let report2 = instance.create_gas_report();
        assert_eq!(report2.used_externally, 146);
        assert_eq!(report2.used_internally, 67203);
        assert_eq!(report2.limit, LIMIT);
        assert_eq!(
            report2.remaining,
            LIMIT - report2.used_externally - report2.used_internally
        );
    }

    #[test]
    fn set_storage_readonly_works() {
        let mut instance = mock_instance(&CONTRACT, &[]);

        assert_eq!(
            is_storage_readonly::<MS, MQ>(&instance.inner.context()),
            true
        );

        instance.set_storage_readonly(false);
        assert_eq!(
            is_storage_readonly::<MS, MQ>(&instance.inner.context()),
            false
        );

        instance.set_storage_readonly(false);
        assert_eq!(
            is_storage_readonly::<MS, MQ>(&instance.inner.context()),
            false
        );

        instance.set_storage_readonly(true);
        assert_eq!(
            is_storage_readonly::<MS, MQ>(&instance.inner.context()),
            true
        );
    }

    #[test]
    fn with_storage_works() {
        let mut instance = mock_instance(&CONTRACT, &[]);

        // initial check
        instance
            .with_storage(|store| {
                assert!(store.get(b"foo").0.unwrap().is_none());
                Ok(())
            })
            .unwrap();

        // write some data
        instance
            .with_storage(|store| {
                store.set(b"foo", b"bar").0.unwrap();
                Ok(())
            })
            .unwrap();

        // read some data
        instance
            .with_storage(|store| {
                assert_eq!(store.get(b"foo").0.unwrap(), Some(b"bar".to_vec()));
                Ok(())
            })
            .unwrap();
    }

    #[test]
    #[should_panic]
    fn with_storage_safe_for_panic() {
        // this should fail with the assertion, but not cause a double-free crash (issue #59)
        let mut instance = mock_instance(&CONTRACT, &[]);
        instance
            .with_storage::<_, ()>(|_store| panic!("trigger failure"))
            .unwrap();
    }

    #[test]
    fn with_querier_works_readonly() {
        let rich_addr = HumanAddr::from("foobar");
        let rich_balance = vec![coin(10000, "gold"), coin(8000, "silver")];
        let mut instance = mock_instance_with_balances(&CONTRACT, &[(&rich_addr, &rich_balance)]);

        // query one
        instance
            .with_querier(|querier| {
                let response = querier
                    .query::<Empty>(
                        &QueryRequest::Bank(BankQuery::Balance {
                            address: rich_addr.clone(),
                            denom: "silver".to_string(),
                        }),
                        DEFAULT_QUERY_GAS_LIMIT,
                    )
                    .0
                    .unwrap()
                    .unwrap()
                    .unwrap();
                let BalanceResponse { amount } = from_binary(&response).unwrap();
                assert_eq!(amount.amount.u128(), 8000);
                assert_eq!(amount.denom, "silver");
                Ok(())
            })
            .unwrap();

        // query all
        instance
            .with_querier(|querier| {
                let response = querier
                    .query::<Empty>(
                        &QueryRequest::Bank(BankQuery::AllBalances {
                            address: rich_addr.clone(),
                        }),
                        DEFAULT_QUERY_GAS_LIMIT,
                    )
                    .0
                    .unwrap()
                    .unwrap()
                    .unwrap();
                let AllBalanceResponse { amount } = from_binary(&response).unwrap();
                assert_eq!(amount.len(), 2);
                assert_eq!(amount[0].amount.u128(), 10000);
                assert_eq!(amount[0].denom, "gold");
                assert_eq!(amount[1].amount.u128(), 8000);
                assert_eq!(amount[1].denom, "silver");

                Ok(())
            })
            .unwrap();
    }

    /// This is needed for writing intagration tests in which the balance of a contract changes over time
    #[test]
    fn with_querier_allows_updating_balances() {
        let rich_addr = HumanAddr::from("foobar");
        let rich_balance1 = vec![coin(10000, "gold"), coin(500, "silver")];
        let rich_balance2 = vec![coin(10000, "gold"), coin(8000, "silver")];
        let mut instance = mock_instance_with_balances(&CONTRACT, &[(&rich_addr, &rich_balance1)]);

        // Get initial state
        instance
            .with_querier(|querier| {
                let response = querier
                    .query::<Empty>(
                        &QueryRequest::Bank(BankQuery::Balance {
                            address: rich_addr.clone(),
                            denom: "silver".to_string(),
                        }),
                        DEFAULT_QUERY_GAS_LIMIT,
                    )
                    .0
                    .unwrap()
                    .unwrap()
                    .unwrap();
                let BalanceResponse { amount } = from_binary(&response).unwrap();
                assert_eq!(amount.amount.u128(), 500);
                Ok(())
            })
            .unwrap();

        // Update balance
        instance
            .with_querier(|querier| {
                querier.update_balance(&rich_addr, rich_balance2);
                Ok(())
            })
            .unwrap();

        // Get updated state
        instance
            .with_querier(|querier| {
                let response = querier
                    .query::<Empty>(
                        &QueryRequest::Bank(BankQuery::Balance {
                            address: rich_addr.clone(),
                            denom: "silver".to_string(),
                        }),
                        DEFAULT_QUERY_GAS_LIMIT,
                    )
                    .0
                    .unwrap()
                    .unwrap()
                    .unwrap();
                let BalanceResponse { amount } = from_binary(&response).unwrap();
                assert_eq!(amount.amount.u128(), 8000);
                Ok(())
            })
            .unwrap();
    }
}

#[cfg(test)]
#[cfg(feature = "default-singlepass")]
mod singlepass_test {
    use cosmwasm_std::{coins, Empty};

    use crate::calls::{call_handle, call_init, call_query};
    use crate::testing::{mock_env, mock_info, mock_instance, mock_instance_with_gas_limit};

    static CONTRACT: &[u8] = include_bytes!("../testdata/contract.wasm");

    #[test]
    fn contract_deducts_gas_init() {
        let mut instance = mock_instance(&CONTRACT, &[]);
        let orig_gas = instance.get_gas_left();

        // init contract
        let info = mock_info("creator", &coins(1000, "earth"));
        let msg = r#"{"verifier": "verifies", "beneficiary": "benefits"}"#.as_bytes();
        call_init::<_, _, _, Empty>(&mut instance, &mock_env(), &info, msg)
            .unwrap()
            .unwrap();

        let init_used = orig_gas - instance.get_gas_left();
        assert_eq!(init_used, 67349);
    }

    #[test]
    fn contract_deducts_gas_handle() {
        let mut instance = mock_instance(&CONTRACT, &[]);

        // init contract
        let info = mock_info("creator", &coins(1000, "earth"));
        let msg = r#"{"verifier": "verifies", "beneficiary": "benefits"}"#.as_bytes();
        call_init::<_, _, _, Empty>(&mut instance, &mock_env(), &info, msg)
            .unwrap()
            .unwrap();

        // run contract - just sanity check - results validate in contract unit tests
        let gas_before_handle = instance.get_gas_left();
        let info = mock_info("verifies", &coins(15, "earth"));
        let msg = br#"{"release":{}}"#;
        call_handle::<_, _, _, Empty>(&mut instance, &mock_env(), &info, msg)
            .unwrap()
            .unwrap();

        let handle_used = gas_before_handle - instance.get_gas_left();
        assert_eq!(handle_used, 196538);
    }

    #[test]
    fn contract_enforces_gas_limit() {
        let mut instance = mock_instance_with_gas_limit(&CONTRACT, 20_000);

        // init contract
        let info = mock_info("creator", &coins(1000, "earth"));
        let msg = r#"{"verifier": "verifies", "beneficiary": "benefits"}"#.as_bytes();
        let res = call_init::<_, _, _, Empty>(&mut instance, &mock_env(), &info, msg);
        assert!(res.is_err());
    }

    #[test]
    fn query_works_with_metering() {
        let mut instance = mock_instance(&CONTRACT, &[]);

        // init contract
        let info = mock_info("creator", &coins(1000, "earth"));
        let msg = r#"{"verifier": "verifies", "beneficiary": "benefits"}"#.as_bytes();
        let _res = call_init::<_, _, _, Empty>(&mut instance, &mock_env(), &info, msg)
            .unwrap()
            .unwrap();

        // run contract - just sanity check - results validate in contract unit tests
        let gas_before_query = instance.get_gas_left();
        // we need to encode the key in base64
        let msg = r#"{"verifier":{}}"#.as_bytes();
        let res = call_query(&mut instance, &mock_env(), msg).unwrap();
        let answer = res.unwrap();
        assert_eq!(answer.as_slice(), b"{\"verifier\":\"verifies\"}");

        let query_used = gas_before_query - instance.get_gas_left();
        assert_eq!(query_used, 54076);
    }
}<|MERGE_RESOLUTION|>--- conflicted
+++ resolved
@@ -83,7 +83,7 @@
         let engine = JIT::headless().engine();
         let store = Store::new(&engine);
 
-        let env = Env {
+        let mut env = Env {
             memory: wasmer::Memory::new(&store, wasmer::MemoryType::new(0, Some(5000), false))
                 .expect("could not create memory"),
             context_data: Arc::new(RwLock::new(ContextData::new(gas_limit))),
@@ -202,21 +202,12 @@
             },
         };
 
-<<<<<<< HEAD
         let wasmer_instance = Box::from(WasmerInstance::new(&module, &import_obj).map_err(
             |original| {
                 VmError::instantiation_err(format!("Error instantiating module: {:?}", original))
             },
         )?);
-        Ok(Instance::from_wasmer(wasmer_instance, env, deps, gas_limit))
-    }
-
-    fn from_wasmer(
-        wasmer_instance: Box<WasmerInstance>,
-        mut env: Env<S, Q>,
-        deps: Extern<S, A, Q>,
-        gas_limit: u64,
-    ) -> Self {
+
         set_gas_left(&mut env, gas_limit);
         env.with_gas_state_mut(|gas_state| {
             gas_state.set_gas_limit(gas_limit);
@@ -225,21 +216,7 @@
         let instance_ptr = NonNull::from(wasmer_instance.as_ref());
         set_wasmer_instance::<S, Q>(&mut env, Some(instance_ptr));
         move_into_context(&mut env, deps.storage, deps.querier);
-        Instance {
-=======
-        let mut wasmer_instance =
-            Box::from(module.instantiate(&import_obj).map_err(|original| {
-                VmError::instantiation_err(format!("Error instantiating module: {:?}", original))
-            })?);
-
-        set_gas_left(wasmer_instance.context_mut(), gas_limit);
-        get_gas_state_mut::<S, Q>(wasmer_instance.context_mut()).set_gas_limit(gas_limit);
-        let required_features = required_features_from_wasmer_instance(wasmer_instance.as_ref());
-        let instance_ptr = NonNull::from(wasmer_instance.as_ref());
-        set_wasmer_instance::<S, Q>(wasmer_instance.context_mut(), Some(instance_ptr));
-        move_into_context(wasmer_instance.context_mut(), deps.storage, deps.querier);
         let instance = Instance {
->>>>>>> 278c5987
             inner: wasmer_instance,
             env,
             api: deps.api,
