--- conflicted
+++ resolved
@@ -9,13 +9,8 @@
 release = false
 
 [dependencies]
-<<<<<<< HEAD
 cosmwasm-std = { version = "2.1.3", path = "../std", features = [
-  "cosmwasm_2_1",
-=======
-cosmwasm-std = { version = "2.1.1", path = "../std", features = [
   "cosmwasm_2_2",
->>>>>>> d1de10f6
   "staking",
   "stargate",
 ] }
